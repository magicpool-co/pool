package node

import (
	"fmt"
	"strings"

	"github.com/magicpool-co/pool/internal/log"
	"github.com/magicpool-co/pool/internal/node/mining/ae"
	"github.com/magicpool-co/pool/internal/node/mining/cfx"
	"github.com/magicpool-co/pool/internal/node/mining/ctxc"
	"github.com/magicpool-co/pool/internal/node/mining/ergo"
	"github.com/magicpool-co/pool/internal/node/mining/etc"
	"github.com/magicpool-co/pool/internal/node/mining/firo"
	"github.com/magicpool-co/pool/internal/node/mining/flux"
	"github.com/magicpool-co/pool/internal/node/mining/rvn"
	"github.com/magicpool-co/pool/internal/node/payout/bsc"
	"github.com/magicpool-co/pool/internal/node/payout/btc"
	"github.com/magicpool-co/pool/internal/node/payout/eth"
	"github.com/magicpool-co/pool/pkg/sshtunnel"
	"github.com/magicpool-co/pool/types"
)

var (
	ErrUnsupportedChain = fmt.Errorf("unsupported chain")
)

func GetMiningNode(mainnet bool, chain, privKey string, urls []string, logger *log.Logger, tunnel *sshtunnel.SSHTunnel) (types.MiningNode, error) {
	switch strings.ToUpper(chain) {
	case "AE":
		return ae.New(mainnet, urls, privKey, logger, tunnel)
	case "CFX":
		return cfx.New(mainnet, urls, privKey, logger, tunnel)
	case "CTXC":
		return ctxc.New(mainnet, urls, privKey, logger, tunnel)
	case "ERGO":
		return ergo.New(mainnet, urls, privKey, logger, tunnel)
	case "ETC":
		return etc.New(mainnet, urls, privKey, logger, tunnel)
	case "FIRO":
		return firo.New(mainnet, urls, privKey, logger, tunnel)
	case "FLUX":
		return flux.New(mainnet, urls, privKey, logger, tunnel)
	case "RVN":
		return rvn.New(mainnet, urls, privKey, logger, tunnel)
	default:
		return nil, ErrUnsupportedChain
	}
}

<<<<<<< HEAD
func GetPayoutNode(mainnet bool, chain, privKey, apiKey, url string) (types.PayoutNode, error) {
	node, err := GetMiningNode(mainnet, chain, privKey, []string{url}, nil)
=======
func GetPayoutNode(mainnet bool, chain, privKey, apiKey string, urls []string, logger *log.Logger, tunnel *sshtunnel.SSHTunnel) (types.PayoutNode, error) {
	node, err := GetMiningNode(mainnet, chain, privKey, urls, logger, tunnel)
>>>>>>> 4b716663
	if err != nil && err != ErrUnsupportedChain {
		return nil, err
	} else if node != nil {
		return node, nil
	}

	switch strings.ToUpper(chain) {
	case "BSC":
<<<<<<< HEAD
		return bsc.New(mainnet, url, privKey)
	case "BTC":
		return btc.New(mainnet, privKey, apiKey)
	case "ETH":
		return eth.New(mainnet, url, privKey, nil)
=======
		return bsc.New(mainnet, urls, privKey, logger, tunnel)
	case "BTC":
		return btc.New(mainnet, privKey, apiKey)
	case "ETH":
		return eth.New(mainnet, urls, privKey, logger, tunnel, nil)
>>>>>>> 4b716663
	case "USDC":
		usdc := &eth.ERC20{
			Chain:    "USDC",
			Address:  "0xA0b86991c6218b36c1d19D4a2e9Eb0cE3606eB48",
			Decimals: 6,
			Units:    new(types.Number).SetFromValue(1000000),
		}

<<<<<<< HEAD
		return eth.New(mainnet, url, privKey, usdc)
=======
		return eth.New(mainnet, urls, privKey, logger, tunnel, usdc)
>>>>>>> 4b716663
	default:
		return nil, ErrUnsupportedChain
	}
}<|MERGE_RESOLUTION|>--- conflicted
+++ resolved
@@ -47,13 +47,8 @@
 	}
 }
 
-<<<<<<< HEAD
-func GetPayoutNode(mainnet bool, chain, privKey, apiKey, url string) (types.PayoutNode, error) {
-	node, err := GetMiningNode(mainnet, chain, privKey, []string{url}, nil)
-=======
-func GetPayoutNode(mainnet bool, chain, privKey, apiKey string, urls []string, logger *log.Logger, tunnel *sshtunnel.SSHTunnel) (types.PayoutNode, error) {
-	node, err := GetMiningNode(mainnet, chain, privKey, urls, logger, tunnel)
->>>>>>> 4b716663
+func GetPayoutNode(mainnet bool, chain, privKey, apiKey, url string, logger *log.Logger) (types.PayoutNode, error) {
+	node, err := GetMiningNode(mainnet, chain, privKey, []string{url}, logger, nil)
 	if err != nil && err != ErrUnsupportedChain {
 		return nil, err
 	} else if node != nil {
@@ -62,19 +57,11 @@
 
 	switch strings.ToUpper(chain) {
 	case "BSC":
-<<<<<<< HEAD
-		return bsc.New(mainnet, url, privKey)
+		return bsc.New(mainnet, url, privKey, logger)
 	case "BTC":
 		return btc.New(mainnet, privKey, apiKey)
 	case "ETH":
-		return eth.New(mainnet, url, privKey, nil)
-=======
-		return bsc.New(mainnet, urls, privKey, logger, tunnel)
-	case "BTC":
-		return btc.New(mainnet, privKey, apiKey)
-	case "ETH":
-		return eth.New(mainnet, urls, privKey, logger, tunnel, nil)
->>>>>>> 4b716663
+		return eth.New(mainnet, url, privKey, nil, logger)
 	case "USDC":
 		usdc := &eth.ERC20{
 			Chain:    "USDC",
@@ -83,11 +70,7 @@
 			Units:    new(types.Number).SetFromValue(1000000),
 		}
 
-<<<<<<< HEAD
-		return eth.New(mainnet, url, privKey, usdc)
-=======
-		return eth.New(mainnet, urls, privKey, logger, tunnel, usdc)
->>>>>>> 4b716663
+		return eth.New(mainnet, url, privKey, usdc, logger)
 	default:
 		return nil, ErrUnsupportedChain
 	}
