--- conflicted
+++ resolved
@@ -33,22 +33,14 @@
 keygen:
 	go build -o magicpool-keygen ./cmd/keygen
 
-<<<<<<< HEAD
 excli:
 	go build -o magicpool-excli ./cmd/excli
 
-clean:
-	rm -rf magicpool-pool magicpool-worker magicpool-api magicpool-keygen magicpool-excli
-	docker rm -f $(TEST_MYSQL) $(TEST_REDIS)
-
-.PHONY: reset-test-containers fmt unit integration pool worker api keygen excli clean
-=======
 loadtest:
 	go build -o magicpool-loadtest ./cmd/loadtest
 
 clean:
-	rm -rf magicpool-pool magicpool-worker magicpool-api magicpool-keygen magicpool-loadtest
+	rm -rf magicpool-pool magicpool-worker magicpool-api magicpool-keygen magicpool-excli magicpool-loadtest
 	docker rm -f $(TEST_MYSQL) $(TEST_REDIS)
 
-.PHONY: reset-test-containers fmt unit integration pool worker api keygen loadtest clean
->>>>>>> d4a323fc
+.PHONY: reset-test-containers fmt unit integration pool worker api keygen excli loadtest clean